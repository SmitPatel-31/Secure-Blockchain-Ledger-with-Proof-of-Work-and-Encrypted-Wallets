--- conflicted
+++ resolved
@@ -11,11 +11,8 @@
 add_executable(secure-blockchain
     src/main.cpp
     src/crypto_utils.cpp
-<<<<<<< HEAD
     src/transaction.cpp
-=======
-    src/wallet.cpp
->>>>>>> f99cfad1
+
 )
 
 target_include_directories(secure-blockchain PRIVATE src)
